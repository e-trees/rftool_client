--- conflicted
+++ resolved
@@ -1,535 +1,531 @@
-#!/usr/bin/env python3
-# coding: utf-8
-
-"""
-MTS 版 AWG x8 サンプルプログラム.
-各 AWG から特定の周波数の正弦波を出力してキャプチャする.
-本スクリプトが想定する MTS 版 AWG デザインでは, ADC および DAC のサンプリングレートは固定であり,
-キャプチャ RAM は キャプチャモジュールごとに個別に存在ものとする.
-"""
-
-import os
-import sys
-import time
-import logging
-import numpy as np
-import pathlib
-from scipy import fftpack
-try:
-    import matplotlib
-    matplotlib.use("Agg")
-    matplotlib.rcParams["agg.path.chunksize"] = 20000
-finally:
-    import matplotlib.pyplot as plt
-
-lib_path = str(pathlib.Path(__file__).resolve().parents[2])
-sys.path.append(lib_path)
-from RftoolClient import client, rfterr, wavegen, ndarrayutil
-import AwgSa as awgsa
-
-# Parameters
-ZCU111_IP_ADDR = os.environ.get('ZCU111_IP_ADDR', "192.168.1.3")
-PLOT_DIR = "plot_mts_awg_x8_send_recv_prv_cap_ram/"
-
-# Log level
-LOG_LEVEL = logging.INFO
-
-# Constants
-BITSTREAM = 8  # MTS AWG SA
-BITSTREAM_LOAD_TIMEOUT = 10
-TRIG_BUSY_TIMEOUT = 60
-DUC_DDC_FACTOR = 1
-DAC_FREQ = 3932.16
-ADC_FREQ = 3932.16
-CAPTURE_DELAY = 345
-
-# ADC or DAC
-ADC = 0
-DAC = 1
-
-awg_list = [awgsa.AwgId.AWG_0, awgsa.AwgId.AWG_1, awgsa.AwgId.AWG_2, awgsa.AwgId.AWG_3, 
-            awgsa.AwgId.AWG_4, awgsa.AwgId.AWG_5, awgsa.AwgId.AWG_6, awgsa.AwgId.AWG_7]
-
-awg_to_freq = { awgsa.AwgId.AWG_0 : 10,
-                awgsa.AwgId.AWG_1 : 20,
-                awgsa.AwgId.AWG_2 : 786.43,
-                awgsa.AwgId.AWG_3 : 655.36,
-                awgsa.AwgId.AWG_4 : 561.73,
-                awgsa.AwgId.AWG_5 : 491.52,
-                awgsa.AwgId.AWG_6 : 436.90,
-                awgsa.AwgId.AWG_7 : 393.21,
-            } #MHz
-
-<<<<<<< HEAD
-
-=======
->>>>>>> cbf3104f
-def plot_graph(freq, sample, color, title, filename):
-    
-    time = np.linspace(0, len(sample) / freq, len(sample), endpoint=False)
-    plt.figure(figsize=(8, 6), dpi=300)
-    plt.xlabel("Time [us]")
-    plt.title(title)
-    plt.plot(time, sample[0:len(sample)], linewidth=0.8, color=color)
-    plt.savefig(filename)
-    plt.close()
-    return
-
-
-def add_fft_annotate(plot, freq_res, threshold, bin_offset, spectrum):
-    
-    num_annotations = 0
-    for i in range(len(spectrum)):
-        if abs(spectrum[i]) >= threshold:
-            freq = "f=" + "{:.2f}".format((i + bin_offset) * freq_res)
-            bin_no = "bin=" + str(i + bin_offset)
-            plot.annotate(freq + "\n" + bin_no, (i * freq_res, spectrum[i]), size=6)
-            num_annotations += 1
-        if num_annotations > 50:
-            break
-
-
-# sampling_rate Msps
-def plot_graph_fft(real, imaginary, sampling_rate, plot_range, color, title, filename):
-    
-    freq_res = sampling_rate / len(real)
-    begin = int(plot_range[0] * len(real))
-    end = int(plot_range[1] * len(real))
-    bin_no = [i * freq_res for i in range(begin, end)]
-    fig = plt.figure(figsize=(8, 6), dpi=300)
-    
-    ax1 = fig.add_subplot(2, 1, 1)
-    plt.title(title)
-    plt.suptitle(
-        "sampling rate: {} [Msps],  bin: {}-{},  FFT size: {}"
-        .format(sampling_rate, begin, max(begin, end - 1), len(real)),
-        fontsize=10)
-    ax1.grid(which="both")
-    ax1.grid(which="major", alpha=0.5)
-    ax1.grid(which="minor", alpha=0.2)
-    ax1.set_ylabel("Real part")
-    part_of_real = real[begin : end]
-    label_threshold = max(abs(part_of_real)) / 3.0
-    add_fft_annotate(ax1, freq_res, label_threshold, begin, part_of_real)
-    ax1.plot(bin_no, part_of_real, linewidth=0.8, color=color)
-
-    ax2 = fig.add_subplot(2, 1, 2)
-    ax2.grid(which="both")
-    ax2.grid(which="major", alpha=0.5)
-    ax2.grid(which="minor", alpha=0.2)
-    ax2.set_xlabel("Frequency [MHz]")
-    ax2.set_ylabel("Imaginary part")
-    part_of_imaginary = imaginary[begin : end]
-    label_threshold = max(abs(part_of_imaginary)) / 3.0
-    add_fft_annotate(ax2, freq_res, label_threshold, begin, part_of_imaginary)
-    ax2.plot(bin_no, part_of_imaginary, linewidth=0.8, color=color)
-    plt.savefig(filename)
-    plt.close()
-    return
-
-
-def plot_graph_fft_abs(spectrum, sampling_rate, plot_range, color, title, filename):
-    """
-    spectrum : list of int
-        プロットするスペクトラム
-    sampling_rate : float
-        FFT をかけた波形データのサンプリングレート
-    plot_range : (float, float)
-        プロットする範囲 (各要素は 0~1.0)
-    color : str
-        グラフの色 (matplot の CN 記法)
-    title : str
-        グラフのタイトル
-    filename : str
-        出力ファイル名
-    """
-    freq_res = sampling_rate / len(spectrum)
-    begin = int(plot_range[0] * len(spectrum))
-    end = int(plot_range[1] * len(spectrum))
-
-    part_of_spectrum = spectrum[begin : end]
-    bin_no = [i * freq_res for i in range(begin, end)]
-    fig = plt.figure(figsize=(8, 6), dpi=300)
-    plt.title(title)
-    plt.suptitle(
-        "sampling rate: {} [Msps],  bin: {}-{},  FFT size: {},  Freq res: {} [KHz]"
-        .format(sampling_rate, begin, end - 1, len(spectrum), freq_res*1000),
-        fontsize=10)
-    ax = plt.gca()
-    ax.grid(which="both")
-    ax.grid(which="major", alpha=0.5)
-    ax.grid(which="minor", alpha=0.2)
-    ax.set_ylabel("Power")
-    ax.set_xlabel("Frequency [MHz]")
-    label_threshold = max(abs(part_of_spectrum)) / 3.0
-    add_fft_annotate(ax, freq_res, label_threshold, begin, part_of_spectrum)
-    ax.plot(bin_no, part_of_spectrum, linewidth=0.8, color=color)
-    plt.savefig(filename)
-    plt.close()
-    return
-
-
-def config_bitstream(rftcmd, num_design):
-    if rftcmd.GetBitstream() != num_design:
-        rftcmd.SetBitstream(num_design)
-        for i in range(BITSTREAM_LOAD_TIMEOUT):
-            time.sleep(2.)
-            if rftcmd.GetBitstreamStatus() == 1:
-                break
-            if i > BITSTREAM_LOAD_TIMEOUT:
-                raise Exception(
-                    "Failed to configure bitstream, please reboot ZCU111.")
-
-
-def check_intr_flags(rftcmd, type, ch):
-    if type == ADC:
-        tile = int(ch / 2)
-        block = ch % 2
-    elif type == DAC:
-        tile = int(ch / 4)
-        block = ch % 4
-    flags = rftcmd.GetIntrStatus(type, tile, block)[3]
-    if flags == 0:
-        return
-    else:
-        print("# WARNING: An interrupt flag was asserted in {} Ch.{} (Tile:{} Block:{}).".format(
-            "ADC" if type == ADC else "DAC", ch, tile, block))
-    details = []
-    if (flags & 0x40000000):
-        details.append("Datapath interrupt asserted.")
-    if (flags & 0x000003F0):
-        details.append("Overflow detected in {} stage datapath.".format(
-            "ADC Decimation" if type == ADC else "DAC Interpolation"))
-    if (flags & 0x00000400):
-        details.append("Overflow detected in QMC Gain/Phase.")
-    if (flags & 0x00000800):
-        details.append("Overflow detected in QMC Offset.")
-    if (flags & 0x00001000):
-        details.append("Overflow detected in DAC Inverse Sinc Filter.")
-    if (flags & 0x00FF0000):
-        details.append("Sub RF-ADC Over/Under range detected.")
-    if (flags & 0x08000000):
-        details.append("RF-ADC over range detected.")
-    if (flags & 0x04000000):
-        details.append("RF-ADC over voltage detected.")
-    if (flags & 0x00000001):
-        details.append("RFDC FIFO overflow detected.")
-    if (flags & 0x00000002):
-        details.append("RFDC FIFO underflow detected.")
-    if (flags & 0x00000004):
-        details.append("RFDC FIFO marginal overflow detected.")
-    if (flags & 0x00000008):
-        details.append("RFDC FIFO marginal underflow detected.")
-    for d in details:
-        print(" - " + d)
-    return
-
-
-def setup_dac(rftcmd):
-    print("Setup DAC.")
-    for tile in [0, 1]:
-        for block in [0, 1, 2, 3]:
-            rftcmd.SetMixerSettings(DAC, tile, block, 0.0, 0.0, 2, 1, 16, 4, 0)
-            rftcmd.ResetNCOPhase(DAC, tile, block)
-            rftcmd.UpdateEvent(DAC, tile, block, 1)
-        rftcmd.SetupFIFO(DAC, tile, 0)
-        for block in [0, 1, 2, 3]:
-            rftcmd.SetInterpolationFactor(tile, block, DUC_DDC_FACTOR)
-        for block in [0, 1, 2, 3]:
-            rftcmd.IntrClr(DAC, tile, block, 0xFFFFFFFF)
-        rftcmd.SetupFIFO(DAC, tile, 1)
-
-
-def setup_adc(rftcmd):
-    print("Setup ADC.")
-    for tile in [0, 1, 2, 3]:
-        for block in [0, 1]:
-            rftcmd.SetMixerSettings(ADC, tile, block, 0.0, 0.0, 2, 1, 16, 4, 0)
-            rftcmd.ResetNCOPhase(ADC, tile, block)
-            rftcmd.UpdateEvent(ADC, tile, block, 1)
-        rftcmd.SetupFIFO(ADC, tile, 0)
-        for block in [0, 1]:
-            rftcmd.SetDither(tile, block, 1 if ADC_FREQ > 3000. else 0)
-            rftcmd.SetDecimationFactor(tile, block, DUC_DDC_FACTOR)
-        for block in [0, 1]:
-            rftcmd.IntrClr(ADC, tile, block, 0xFFFFFFFF)
-        rftcmd.SetupFIFO(ADC, tile, 1)
-
-
-def wait_for_sequence_to_finish(awg_sa_cmd, awg_id_list):
-    """
-    波形シーケンスの出力とキャプチャが終了するまで待つ
-    """
-    for i in range(TRIG_BUSY_TIMEOUT):
-        all_finished = True
-        for awg_id in awg_id_list:
-            awg_stat = awg_sa_cmd.is_wave_sequence_complete(awg_id)
-            if awg_stat != awgsa.AwgSaCmdResult.WAVE_SEQUENCE_COMPLETE:
-                all_finished = False
-                break
-
-        if all_finished:
-            return
-        time.sleep(1.)
-        
-    raise("AWG busy timed out.")
-
-
-def check_skipped_step(awg_sa_cmd):
-    """
-    スキップされたキャプチャステップが無いかチェックする.
-    キャプチャディレイや先行するキャプチャのキャプチャ時間などにより,
-    キャプチャが出来なかった場合, そのキャプチャはスキップされる.
-    """
-    for awg_id in awg_list:
-        for step_id in range(2):
-            if awg_sa_cmd.is_capture_step_skipped(awg_id, step_id):
-                print("The Step id {} in AWG {} has been skipped!!".format(step_id, awg_id))
-
-
-def check_capture_data_fifo_oevrflow(awg_sa_cmd):
-    """
-    ADC から送られる波形データを格納する FIFO で, オーバーフローが発生していないかチェックする.
-    PL 上の BRAM の帯域の制限などにより, ADC から送信されるデータの処理が間に合わない場合, 
-    波形データを格納する FIFO のオーバーフローが発生する.
-    """
-    for awg_id in awg_list:
-        for step_id in range(2):
-            if awg_sa_cmd.is_capture_data_fifo_overflowed(awg_id, step_id):
-                print("The ADC data FIFO in AWG {} has overflowed at step id {}!!".format(awg_id, step_id))
-
-
-def output_graphs(*id_and_data_list):
-
-    os.makedirs(PLOT_DIR, exist_ok = True)
-    color = 0
-    for id_and_data in id_and_data_list:
-        awg_id = id_and_data[0]
-        step_id = id_and_data[1]
-        samples = id_and_data[2]
-        out_dir = PLOT_DIR + "AWG_{}/".format(awg_id)
-        os.makedirs(out_dir, exist_ok = True)
-        plot_graph(
-            ADC_FREQ, 
-            samples, 
-            "C{}".format(color), 
-            "AWG_{} step_{} captured waveform {} samples, {} Msps".format(awg_id, step_id, len(samples), ADC_FREQ),
-            out_dir + "AWG_{}_step_{}_captured.png".format(awg_id, step_id))
-        color += 1
-
-
-def output_fft_graphs(fft_size, *id_and_data_list):
-
-    os.makedirs(PLOT_DIR, exist_ok = True)
-    color = 0
-    for id_and_data in id_and_data_list:
-        awg_id = id_and_data[0]
-        step_id = id_and_data[1]
-        num_frames = id_and_data[2]
-        real = id_and_data[3]
-        imaginary = id_and_data[4]
-        absolute = id_and_data[5]
-        for j in range(num_frames):
-            out_dir = PLOT_DIR + "AWG_{}/".format(awg_id)
-            os.makedirs(out_dir, exist_ok = True)
-            plot_graph_fft(
-                real[j * fft_size : (j + 1) * fft_size],
-                imaginary[j * fft_size : (j + 1) * fft_size],
-                ADC_FREQ,
-                (0.0, 0.5),
-                "C{}".format(color),
-                "AWG_{} step_{} frame_{} FFT".format(awg_id, step_id, j),
-                out_dir + "AWG_{}_step_{}_frame_{}_FFT.png".format(awg_id, step_id, j))
-
-            plot_graph_fft_abs(
-                absolute[j * fft_size : (j + 1) * fft_size],
-                ADC_FREQ,
-                (0.0, 0.5),
-                "C{}".format(color),
-                "AWG_{} step_{} frame_{} FFT".format(awg_id, step_id, j),
-                out_dir + "AWG_{}_step_{}_frame_{}_FFT_abs.png".format(awg_id, step_id, j))
-        color += 1
-    
-
-def output_spectrum_data(awg_id_to_spectrum, num_frames, step_id, fft_size):
-    """
-    スペクトラムデータ出力
-    """
-    for awg_id in awg_id_to_spectrum:
-        spectrum  = ndarrayutil.NdarrayUtil.bytes_to_real_64(awg_id_to_spectrum[awg_id])
-        real      = spectrum[0 : len(spectrum) : 2]
-        imaginary = spectrum[1 : len(spectrum) : 2]
-        absolute  = np.sqrt(real * real + imaginary * imaginary)
-        output_fft_graphs(
-            fft_size,
-            (awg_id, step_id, num_frames, real, imaginary, absolute))
-
-
-def calibrate_adc(awg_sa_cmd):
-    """
-    ADC をキャリブレーションする
-    """
-    # AWG に波形シーケンスをセットする
-    for awg_id in awg_list:
-        calib_wave = awgsa.AwgWave(
-            wave_type = awgsa.AwgWave.SINE,
-            frequency = awg_to_freq[awg_id],
-            phase = 0,
-            amplitude = 30000,
-            num_cycles = int(awg_to_freq[awg_id] * 1e4)) #10ms
-        calib_wave_sequence = (awgsa.WaveSequence(DAC_FREQ)
-            .add_step(step_id = 0, wave = calib_wave, post_blank = 0))
-        awg_sa_cmd.set_wave_sequence(awg_id, calib_wave_sequence, num_repeats = 1)
-
-    awg_sa_cmd.start_wave_sequence()
-    wait_for_sequence_to_finish(awg_sa_cmd, awg_list)
-
-
-def set_wave_sequence(awg_sa_cmd):
-    """
-    波形シーケンスを AWG にセットする
-    """
-    awg_id_to_wave_sequence = {}
-
-    for awg_id in awg_list:
-        # 波形の定義
-        wave_0 = awgsa.AwgWave(
-            wave_type = awgsa.AwgWave.SINE,
-            frequency = awg_to_freq[awg_id],
-            phase = 0,
-            amplitude = 30000,
-            num_cycles = 10)
-
-        wave_1 = awgsa.AwgWave(
-            wave_type = awgsa.AwgWave.SINE,
-            frequency = awg_to_freq[awg_id],
-            phase = 0,
-            amplitude = 30000,
-            num_cycles = int(2.5 * awg_to_freq[awg_id])) #2.5us
-
-        # 波形シーケンスの定義
-        # 波形ステップの開始から終了までの期間は, キャプチャの終了処理にかかるオーバーヘッドを考慮し, 波形出力期間 + 2000 ns を設定する.
-        wave_sequence = (awgsa.WaveSequence(DAC_FREQ)
-            .add_step(step_id = 0, wave = wave_0, post_blank = 2000)
-            .add_step(step_id = 1, wave = wave_1, post_blank = 2000))
-
-        # AWG に波形シーケンスをセットする
-        awg_sa_cmd.set_wave_sequence(awg_id = awg_id, wave_sequence = wave_sequence, num_repeats = 1)
-        awg_id_to_wave_sequence[awg_id] = wave_sequence
-
-    return awg_id_to_wave_sequence
-
-
-def set_capture_sequence(awg_sa_cmd, awg_id_to_wave_sequence):
-    """
-    キャプチャシーケンスを AWG にセットする
-    """
-    capture_config = awgsa.CaptureConfig()
-
-    for awg_id, wave_sequence in awg_id_to_wave_sequence.items():
-        # キャプチャ時間は, キャプチャする波形の長さ + 35 ns とする.
-        # delay が波形ステップの開始から終了までの時間を超えないように注意.
-        capture_0 = awgsa.AwgCapture(
-            time = wave_sequence.get_wave(step_id = 0).get_duration() + 35,
-            delay = CAPTURE_DELAY,
-            do_accumulation = False)
-        capture_1 = awgsa.AwgCapture(
-            time = wave_sequence.get_wave(step_id = 1).get_duration() + 35,
-            delay = CAPTURE_DELAY,
-            do_accumulation = False)
-
-        # キャプチャシーケンスの定義
-        capture_sequence = (awgsa.CaptureSequence(ADC_FREQ)
-            .add_step(step_id = 0, capture = capture_0)
-            .add_step(step_id = 1, capture = capture_1))
-        
-        # キャプチャシーケンスとキャプチャモジュールを対応付ける
-        capture_config.add_capture_sequence(awg_id, capture_sequence)
-
-    # キャプチャモジュールにキャプチャシーケンスを設定する
-    awg_sa_cmd.set_capture_config(capture_config)
-
-
-def main():
-
-    with client.RftoolClient(logger=logger) as rft:
-        print("Connect to RFTOOL Server.")
-        rft.connect(ZCU111_IP_ADDR)
-        rft.command.TermMode(0)
-
-        print("Configure Bitstream.")
-        config_bitstream(rft.command, BITSTREAM)
-        setup_dac(rft.command)
-        setup_adc(rft.command)
-
-        # 初期化
-        rft.awg_sa_cmd.initialize_awg_sa()
-        # AWG 有効化
-        rft.awg_sa_cmd.enable_awg(*awg_list)
-        # Multi Tile Synchronization
-        rft.awg_sa_cmd.sync_dac_tiles()
-        rft.awg_sa_cmd.sync_adc_tiles()
-        # ADC キャリブレーション
-        calibrate_adc(rft.awg_sa_cmd)
-        # 波形シーケンス設定
-        awg_id_to_wave_sequence = set_wave_sequence(rft.awg_sa_cmd)
-        # キャプチャシーケンス設定
-        set_capture_sequence(rft.awg_sa_cmd, awg_id_to_wave_sequence)
-        # 波形出力 & キャプチャスタート
-        rft.awg_sa_cmd.start_wave_sequence()
-        # 終了待ち
-        wait_for_sequence_to_finish(rft.awg_sa_cmd, awg_list)
-        # エラーチェック
-        print("Check for errors")
-        check_skipped_step(rft.awg_sa_cmd)
-        check_capture_data_fifo_oevrflow(rft.awg_sa_cmd)
-        for ch in range(8):
-            check_intr_flags(rft.command, ADC, ch)
-        for ch in range(8):
-            check_intr_flags(rft.command, DAC, ch)
-        return
-        
-        # キャプチャデータ取得
-        print("Get capture data.")
-        nu = ndarrayutil.NdarrayUtil
-        awg_id_to_wave_samples = {}
-        for awg_id in awg_list:
-            wave_data = rft.awg_sa_cmd.read_capture_data(awg_id, step_id = 0)
-            awg_id_to_wave_samples[awg_id] = nu.bytes_to_real_32(wave_data)
-
-        # キャプチャデータ出力
-        print("Output capture data.")
-        for awg_id, wave_samples in awg_id_to_wave_samples.items():
-            output_graphs((awg_id, 0, wave_samples))
-
-        # スペクトラム取得
-        print("Get spectrums.")
-        num_frames = 1
-        start_sample_idx = 1024 # FFT 開始サンプルのインデックス
-        fft_size = rft.awg_sa_cmd.get_fft_size()
-        awg_id_to_spectrum = {}
-        for awg_id in awg_list:
-            awg_id_to_spectrum[awg_id] = rft.awg_sa_cmd.get_spectrum(
-                awg_id, step_id = 1,
-                start_sample_idx = start_sample_idx, num_frames = num_frames, is_iq_data = False)
-
-        print("Output spectrums.")
-        # スペクトラム出力
-        output_spectrum_data(awg_id_to_spectrum, num_frames, 1, fft_size)
-
-        # 送信波形をグラフ化
-        for awg_id in awg_list:
-           rft.awg_sa_cmd.get_waveform_sequence(awg_id).save_as_img(PLOT_DIR + "waveform/awg_{}_waveform.png".format(awg_id))
-
-    print("Done.")
-    return
-
-
-if __name__ == "__main__":
-    logger = logging.getLogger(__name__)
-    handler = logging.StreamHandler()
-    handler.setLevel(LOG_LEVEL)
-    logger.setLevel(LOG_LEVEL)
-    logger.addHandler(handler)
-
-    main()
+#!/usr/bin/env python3
+# coding: utf-8
+
+"""
+MTS 版 AWG x8 サンプルプログラム.
+各 AWG から特定の周波数の正弦波を出力してキャプチャする.
+本スクリプトが想定する MTS 版 AWG デザインでは, ADC および DAC のサンプリングレートは固定であり,
+キャプチャ RAM は キャプチャモジュールごとに個別に存在ものとする.
+"""
+
+import os
+import sys
+import time
+import logging
+import numpy as np
+import pathlib
+from scipy import fftpack
+try:
+    import matplotlib
+    matplotlib.use("Agg")
+    matplotlib.rcParams["agg.path.chunksize"] = 20000
+finally:
+    import matplotlib.pyplot as plt
+
+lib_path = str(pathlib.Path(__file__).resolve().parents[2])
+sys.path.append(lib_path)
+from RftoolClient import client, rfterr, wavegen, ndarrayutil
+import AwgSa as awgsa
+
+# Parameters
+ZCU111_IP_ADDR = os.environ.get('ZCU111_IP_ADDR', "192.168.1.3")
+PLOT_DIR = "plot_mts_awg_x8_send_recv_prv_cap_ram/"
+
+# Log level
+LOG_LEVEL = logging.INFO
+
+# Constants
+BITSTREAM = 8  # MTS AWG SA
+BITSTREAM_LOAD_TIMEOUT = 10
+TRIG_BUSY_TIMEOUT = 60
+DUC_DDC_FACTOR = 1
+DAC_FREQ = 3932.16
+ADC_FREQ = 3932.16
+CAPTURE_DELAY = 345
+
+# ADC or DAC
+ADC = 0
+DAC = 1
+
+awg_list = [awgsa.AwgId.AWG_0, awgsa.AwgId.AWG_1, awgsa.AwgId.AWG_2, awgsa.AwgId.AWG_3, 
+            awgsa.AwgId.AWG_4, awgsa.AwgId.AWG_5, awgsa.AwgId.AWG_6, awgsa.AwgId.AWG_7]
+
+awg_to_freq = { awgsa.AwgId.AWG_0 : 10,
+                awgsa.AwgId.AWG_1 : 20,
+                awgsa.AwgId.AWG_2 : 786.43,
+                awgsa.AwgId.AWG_3 : 655.36,
+                awgsa.AwgId.AWG_4 : 561.73,
+                awgsa.AwgId.AWG_5 : 491.52,
+                awgsa.AwgId.AWG_6 : 436.90,
+                awgsa.AwgId.AWG_7 : 393.21,
+            } #MHz
+
+
+def plot_graph(freq, sample, color, title, filename):
+    
+    time = np.linspace(0, len(sample) / freq, len(sample), endpoint=False)
+    plt.figure(figsize=(8, 6), dpi=300)
+    plt.xlabel("Time [us]")
+    plt.title(title)
+    plt.plot(time, sample[0:len(sample)], linewidth=0.8, color=color)
+    plt.savefig(filename)
+    plt.close()
+    return
+
+
+def add_fft_annotate(plot, freq_res, threshold, bin_offset, spectrum):
+    
+    num_annotations = 0
+    for i in range(len(spectrum)):
+        if abs(spectrum[i]) >= threshold:
+            freq = "f=" + "{:.2f}".format((i + bin_offset) * freq_res)
+            bin_no = "bin=" + str(i + bin_offset)
+            plot.annotate(freq + "\n" + bin_no, (i * freq_res, spectrum[i]), size=6)
+            num_annotations += 1
+        if num_annotations > 50:
+            break
+
+
+# sampling_rate Msps
+def plot_graph_fft(real, imaginary, sampling_rate, plot_range, color, title, filename):
+    
+    freq_res = sampling_rate / len(real)
+    begin = int(plot_range[0] * len(real))
+    end = int(plot_range[1] * len(real))
+    bin_no = [i * freq_res for i in range(begin, end)]
+    fig = plt.figure(figsize=(8, 6), dpi=300)
+    
+    ax1 = fig.add_subplot(2, 1, 1)
+    plt.title(title)
+    plt.suptitle(
+        "sampling rate: {} [Msps],  bin: {}-{},  FFT size: {}"
+        .format(sampling_rate, begin, max(begin, end - 1), len(real)),
+        fontsize=10)
+    ax1.grid(which="both")
+    ax1.grid(which="major", alpha=0.5)
+    ax1.grid(which="minor", alpha=0.2)
+    ax1.set_ylabel("Real part")
+    part_of_real = real[begin : end]
+    label_threshold = max(abs(part_of_real)) / 3.0
+    add_fft_annotate(ax1, freq_res, label_threshold, begin, part_of_real)
+    ax1.plot(bin_no, part_of_real, linewidth=0.8, color=color)
+
+    ax2 = fig.add_subplot(2, 1, 2)
+    ax2.grid(which="both")
+    ax2.grid(which="major", alpha=0.5)
+    ax2.grid(which="minor", alpha=0.2)
+    ax2.set_xlabel("Frequency [MHz]")
+    ax2.set_ylabel("Imaginary part")
+    part_of_imaginary = imaginary[begin : end]
+    label_threshold = max(abs(part_of_imaginary)) / 3.0
+    add_fft_annotate(ax2, freq_res, label_threshold, begin, part_of_imaginary)
+    ax2.plot(bin_no, part_of_imaginary, linewidth=0.8, color=color)
+    plt.savefig(filename)
+    plt.close()
+    return
+
+
+def plot_graph_fft_abs(spectrum, sampling_rate, plot_range, color, title, filename):
+    """
+    spectrum : list of int
+        プロットするスペクトラム
+    sampling_rate : float
+        FFT をかけた波形データのサンプリングレート
+    plot_range : (float, float)
+        プロットする範囲 (各要素は 0~1.0)
+    color : str
+        グラフの色 (matplot の CN 記法)
+    title : str
+        グラフのタイトル
+    filename : str
+        出力ファイル名
+    """
+    freq_res = sampling_rate / len(spectrum)
+    begin = int(plot_range[0] * len(spectrum))
+    end = int(plot_range[1] * len(spectrum))
+
+    part_of_spectrum = spectrum[begin : end]
+    bin_no = [i * freq_res for i in range(begin, end)]
+    fig = plt.figure(figsize=(8, 6), dpi=300)
+    plt.title(title)
+    plt.suptitle(
+        "sampling rate: {} [Msps],  bin: {}-{},  FFT size: {},  Freq res: {} [KHz]"
+        .format(sampling_rate, begin, end - 1, len(spectrum), freq_res*1000),
+        fontsize=10)
+    ax = plt.gca()
+    ax.grid(which="both")
+    ax.grid(which="major", alpha=0.5)
+    ax.grid(which="minor", alpha=0.2)
+    ax.set_ylabel("Power")
+    ax.set_xlabel("Frequency [MHz]")
+    label_threshold = max(abs(part_of_spectrum)) / 3.0
+    add_fft_annotate(ax, freq_res, label_threshold, begin, part_of_spectrum)
+    ax.plot(bin_no, part_of_spectrum, linewidth=0.8, color=color)
+    plt.savefig(filename)
+    plt.close()
+    return
+
+
+def config_bitstream(rftcmd, num_design):
+    if rftcmd.GetBitstream() != num_design:
+        rftcmd.SetBitstream(num_design)
+        for i in range(BITSTREAM_LOAD_TIMEOUT):
+            time.sleep(2.)
+            if rftcmd.GetBitstreamStatus() == 1:
+                break
+            if i > BITSTREAM_LOAD_TIMEOUT:
+                raise Exception(
+                    "Failed to configure bitstream, please reboot ZCU111.")
+
+
+def check_intr_flags(rftcmd, type, ch):
+    if type == ADC:
+        tile = int(ch / 2)
+        block = ch % 2
+    elif type == DAC:
+        tile = int(ch / 4)
+        block = ch % 4
+    flags = rftcmd.GetIntrStatus(type, tile, block)[3]
+    if flags == 0:
+        return
+    else:
+        print("# WARNING: An interrupt flag was asserted in {} Ch.{} (Tile:{} Block:{}).".format(
+            "ADC" if type == ADC else "DAC", ch, tile, block))
+    details = []
+    if (flags & 0x40000000):
+        details.append("Datapath interrupt asserted.")
+    if (flags & 0x000003F0):
+        details.append("Overflow detected in {} stage datapath.".format(
+            "ADC Decimation" if type == ADC else "DAC Interpolation"))
+    if (flags & 0x00000400):
+        details.append("Overflow detected in QMC Gain/Phase.")
+    if (flags & 0x00000800):
+        details.append("Overflow detected in QMC Offset.")
+    if (flags & 0x00001000):
+        details.append("Overflow detected in DAC Inverse Sinc Filter.")
+    if (flags & 0x00FF0000):
+        details.append("Sub RF-ADC Over/Under range detected.")
+    if (flags & 0x08000000):
+        details.append("RF-ADC over range detected.")
+    if (flags & 0x04000000):
+        details.append("RF-ADC over voltage detected.")
+    if (flags & 0x00000001):
+        details.append("RFDC FIFO overflow detected.")
+    if (flags & 0x00000002):
+        details.append("RFDC FIFO underflow detected.")
+    if (flags & 0x00000004):
+        details.append("RFDC FIFO marginal overflow detected.")
+    if (flags & 0x00000008):
+        details.append("RFDC FIFO marginal underflow detected.")
+    for d in details:
+        print(" - " + d)
+    return
+
+
+def setup_dac(rftcmd):
+    print("Setup DAC.")
+    for tile in [0, 1]:
+        for block in [0, 1, 2, 3]:
+            rftcmd.SetMixerSettings(DAC, tile, block, 0.0, 0.0, 2, 1, 16, 4, 0)
+            rftcmd.ResetNCOPhase(DAC, tile, block)
+            rftcmd.UpdateEvent(DAC, tile, block, 1)
+        rftcmd.SetupFIFO(DAC, tile, 0)
+        for block in [0, 1, 2, 3]:
+            rftcmd.SetInterpolationFactor(tile, block, DUC_DDC_FACTOR)
+        for block in [0, 1, 2, 3]:
+            rftcmd.IntrClr(DAC, tile, block, 0xFFFFFFFF)
+        rftcmd.SetupFIFO(DAC, tile, 1)
+
+
+def setup_adc(rftcmd):
+    print("Setup ADC.")
+    for tile in [0, 1, 2, 3]:
+        for block in [0, 1]:
+            rftcmd.SetMixerSettings(ADC, tile, block, 0.0, 0.0, 2, 1, 16, 4, 0)
+            rftcmd.ResetNCOPhase(ADC, tile, block)
+            rftcmd.UpdateEvent(ADC, tile, block, 1)
+        rftcmd.SetupFIFO(ADC, tile, 0)
+        for block in [0, 1]:
+            rftcmd.SetDither(tile, block, 1 if ADC_FREQ > 3000. else 0)
+            rftcmd.SetDecimationFactor(tile, block, DUC_DDC_FACTOR)
+        for block in [0, 1]:
+            rftcmd.IntrClr(ADC, tile, block, 0xFFFFFFFF)
+        rftcmd.SetupFIFO(ADC, tile, 1)
+
+
+def wait_for_sequence_to_finish(awg_sa_cmd, awg_id_list):
+    """
+    波形シーケンスの出力とキャプチャが終了するまで待つ
+    """
+    for i in range(TRIG_BUSY_TIMEOUT):
+        all_finished = True
+        for awg_id in awg_id_list:
+            awg_stat = awg_sa_cmd.is_wave_sequence_complete(awg_id)
+            if awg_stat != awgsa.AwgSaCmdResult.WAVE_SEQUENCE_COMPLETE:
+                all_finished = False
+                break
+
+        if all_finished:
+            return
+        time.sleep(1.)
+        
+    raise("AWG busy timed out.")
+
+
+def check_skipped_step(awg_sa_cmd):
+    """
+    スキップされたキャプチャステップが無いかチェックする.
+    キャプチャディレイや先行するキャプチャのキャプチャ時間などにより,
+    キャプチャが出来なかった場合, そのキャプチャはスキップされる.
+    """
+    for awg_id in awg_list:
+        for step_id in range(2):
+            if awg_sa_cmd.is_capture_step_skipped(awg_id, step_id):
+                print("The Step id {} in AWG {} has been skipped!!".format(step_id, awg_id))
+
+
+def check_capture_data_fifo_oevrflow(awg_sa_cmd):
+    """
+    ADC から送られる波形データを格納する FIFO で, オーバーフローが発生していないかチェックする.
+    PL 上の BRAM の帯域の制限などにより, ADC から送信されるデータの処理が間に合わない場合, 
+    波形データを格納する FIFO のオーバーフローが発生する.
+    """
+    for awg_id in awg_list:
+        for step_id in range(2):
+            if awg_sa_cmd.is_capture_data_fifo_overflowed(awg_id, step_id):
+                print("The ADC data FIFO in AWG {} has overflowed at step id {}!!".format(awg_id, step_id))
+
+
+def output_graphs(*id_and_data_list):
+
+    os.makedirs(PLOT_DIR, exist_ok = True)
+    color = 0
+    for id_and_data in id_and_data_list:
+        awg_id = id_and_data[0]
+        step_id = id_and_data[1]
+        samples = id_and_data[2]
+        out_dir = PLOT_DIR + "AWG_{}/".format(awg_id)
+        os.makedirs(out_dir, exist_ok = True)
+        plot_graph(
+            ADC_FREQ, 
+            samples, 
+            "C{}".format(color), 
+            "AWG_{} step_{} captured waveform {} samples, {} Msps".format(awg_id, step_id, len(samples), ADC_FREQ),
+            out_dir + "AWG_{}_step_{}_captured.png".format(awg_id, step_id))
+        color += 1
+
+
+def output_fft_graphs(fft_size, *id_and_data_list):
+
+    os.makedirs(PLOT_DIR, exist_ok = True)
+    color = 0
+    for id_and_data in id_and_data_list:
+        awg_id = id_and_data[0]
+        step_id = id_and_data[1]
+        num_frames = id_and_data[2]
+        real = id_and_data[3]
+        imaginary = id_and_data[4]
+        absolute = id_and_data[5]
+        for j in range(num_frames):
+            out_dir = PLOT_DIR + "AWG_{}/".format(awg_id)
+            os.makedirs(out_dir, exist_ok = True)
+            plot_graph_fft(
+                real[j * fft_size : (j + 1) * fft_size],
+                imaginary[j * fft_size : (j + 1) * fft_size],
+                ADC_FREQ,
+                (0.0, 0.5),
+                "C{}".format(color),
+                "AWG_{} step_{} frame_{} FFT".format(awg_id, step_id, j),
+                out_dir + "AWG_{}_step_{}_frame_{}_FFT.png".format(awg_id, step_id, j))
+
+            plot_graph_fft_abs(
+                absolute[j * fft_size : (j + 1) * fft_size],
+                ADC_FREQ,
+                (0.0, 0.5),
+                "C{}".format(color),
+                "AWG_{} step_{} frame_{} FFT".format(awg_id, step_id, j),
+                out_dir + "AWG_{}_step_{}_frame_{}_FFT_abs.png".format(awg_id, step_id, j))
+        color += 1
+    
+
+def output_spectrum_data(awg_id_to_spectrum, num_frames, step_id, fft_size):
+    """
+    スペクトラムデータ出力
+    """
+    for awg_id in awg_id_to_spectrum:
+        spectrum  = ndarrayutil.NdarrayUtil.bytes_to_real_64(awg_id_to_spectrum[awg_id])
+        real      = spectrum[0 : len(spectrum) : 2]
+        imaginary = spectrum[1 : len(spectrum) : 2]
+        absolute  = np.sqrt(real * real + imaginary * imaginary)
+        output_fft_graphs(
+            fft_size,
+            (awg_id, step_id, num_frames, real, imaginary, absolute))
+
+
+def calibrate_adc(awg_sa_cmd):
+    """
+    ADC をキャリブレーションする
+    """
+    # AWG に波形シーケンスをセットする
+    for awg_id in awg_list:
+        calib_wave = awgsa.AwgWave(
+            wave_type = awgsa.AwgWave.SINE,
+            frequency = awg_to_freq[awg_id],
+            phase = 0,
+            amplitude = 30000,
+            num_cycles = int(awg_to_freq[awg_id] * 1e4)) #10ms
+        calib_wave_sequence = (awgsa.WaveSequence(DAC_FREQ)
+            .add_step(step_id = 0, wave = calib_wave, post_blank = 0))
+        awg_sa_cmd.set_wave_sequence(awg_id, calib_wave_sequence, num_repeats = 1)
+
+    awg_sa_cmd.start_wave_sequence()
+    wait_for_sequence_to_finish(awg_sa_cmd, awg_list)
+
+
+def set_wave_sequence(awg_sa_cmd):
+    """
+    波形シーケンスを AWG にセットする
+    """
+    awg_id_to_wave_sequence = {}
+
+    for awg_id in awg_list:
+        # 波形の定義
+        wave_0 = awgsa.AwgWave(
+            wave_type = awgsa.AwgWave.SINE,
+            frequency = awg_to_freq[awg_id],
+            phase = 0,
+            amplitude = 30000,
+            num_cycles = 10)
+
+        wave_1 = awgsa.AwgWave(
+            wave_type = awgsa.AwgWave.SINE,
+            frequency = awg_to_freq[awg_id],
+            phase = 0,
+            amplitude = 30000,
+            num_cycles = int(2.5 * awg_to_freq[awg_id])) #2.5us
+
+        # 波形シーケンスの定義
+        # 波形ステップの開始から終了までの期間は, キャプチャの終了処理にかかるオーバーヘッドを考慮し, 波形出力期間 + 2000 ns を設定する.
+        wave_sequence = (awgsa.WaveSequence(DAC_FREQ)
+            .add_step(step_id = 0, wave = wave_0, post_blank = 2000)
+            .add_step(step_id = 1, wave = wave_1, post_blank = 2000))
+
+        # AWG に波形シーケンスをセットする
+        awg_sa_cmd.set_wave_sequence(awg_id = awg_id, wave_sequence = wave_sequence, num_repeats = 1)
+        awg_id_to_wave_sequence[awg_id] = wave_sequence
+
+    return awg_id_to_wave_sequence
+
+
+def set_capture_sequence(awg_sa_cmd, awg_id_to_wave_sequence):
+    """
+    キャプチャシーケンスを AWG にセットする
+    """
+    capture_config = awgsa.CaptureConfig()
+
+    for awg_id, wave_sequence in awg_id_to_wave_sequence.items():
+        # キャプチャ時間は, キャプチャする波形の長さ + 35 ns とする.
+        # delay が波形ステップの開始から終了までの時間を超えないように注意.
+        capture_0 = awgsa.AwgCapture(
+            time = wave_sequence.get_wave(step_id = 0).get_duration() + 35,
+            delay = CAPTURE_DELAY,
+            do_accumulation = False)
+        capture_1 = awgsa.AwgCapture(
+            time = wave_sequence.get_wave(step_id = 1).get_duration() + 35,
+            delay = CAPTURE_DELAY,
+            do_accumulation = False)
+
+        # キャプチャシーケンスの定義
+        capture_sequence = (awgsa.CaptureSequence(ADC_FREQ)
+            .add_step(step_id = 0, capture = capture_0)
+            .add_step(step_id = 1, capture = capture_1))
+        
+        # キャプチャシーケンスとキャプチャモジュールを対応付ける
+        capture_config.add_capture_sequence(awg_id, capture_sequence)
+
+    # キャプチャモジュールにキャプチャシーケンスを設定する
+    awg_sa_cmd.set_capture_config(capture_config)
+
+
+def main():
+
+    with client.RftoolClient(logger=logger) as rft:
+        print("Connect to RFTOOL Server.")
+        rft.connect(ZCU111_IP_ADDR)
+        rft.command.TermMode(0)
+
+        print("Configure Bitstream.")
+        config_bitstream(rft.command, BITSTREAM)
+        setup_dac(rft.command)
+        setup_adc(rft.command)
+
+        # 初期化
+        rft.awg_sa_cmd.initialize_awg_sa()
+        # AWG 有効化
+        rft.awg_sa_cmd.enable_awg(*awg_list)
+        # Multi Tile Synchronization
+        rft.awg_sa_cmd.sync_dac_tiles()
+        rft.awg_sa_cmd.sync_adc_tiles()
+        # ADC キャリブレーション
+        calibrate_adc(rft.awg_sa_cmd)
+        # 波形シーケンス設定
+        awg_id_to_wave_sequence = set_wave_sequence(rft.awg_sa_cmd)
+        # キャプチャシーケンス設定
+        set_capture_sequence(rft.awg_sa_cmd, awg_id_to_wave_sequence)
+        # 波形出力 & キャプチャスタート
+        rft.awg_sa_cmd.start_wave_sequence()
+        # 終了待ち
+        wait_for_sequence_to_finish(rft.awg_sa_cmd, awg_list)
+        # エラーチェック
+        print("Check for errors")
+        check_skipped_step(rft.awg_sa_cmd)
+        check_capture_data_fifo_oevrflow(rft.awg_sa_cmd)
+        for ch in range(8):
+            check_intr_flags(rft.command, ADC, ch)
+        for ch in range(8):
+            check_intr_flags(rft.command, DAC, ch)
+
+        # キャプチャデータ取得
+        print("Get capture data.")
+        nu = ndarrayutil.NdarrayUtil
+        awg_id_to_wave_samples = {}
+        for awg_id in awg_list:
+            wave_data = rft.awg_sa_cmd.read_capture_data(awg_id, step_id = 0)
+            awg_id_to_wave_samples[awg_id] = nu.bytes_to_real_32(wave_data)
+
+        # キャプチャデータ出力
+        print("Output capture data.")
+        for awg_id, wave_samples in awg_id_to_wave_samples.items():
+            output_graphs((awg_id, 0, wave_samples))
+
+        # スペクトラム取得
+        print("Get spectrums.")
+        num_frames = 1
+        start_sample_idx = 1024 # FFT 開始サンプルのインデックス
+        fft_size = rft.awg_sa_cmd.get_fft_size()
+        awg_id_to_spectrum = {}
+        for awg_id in awg_list:
+            awg_id_to_spectrum[awg_id] = rft.awg_sa_cmd.get_spectrum(
+                awg_id, step_id = 1,
+                start_sample_idx = start_sample_idx, num_frames = num_frames, is_iq_data = False)
+
+        print("Output spectrums.")
+        # スペクトラム出力
+        output_spectrum_data(awg_id_to_spectrum, num_frames, 1, fft_size)
+
+        # 送信波形をグラフ化
+        for awg_id in awg_list:
+           rft.awg_sa_cmd.get_waveform_sequence(awg_id).save_as_img(PLOT_DIR + "waveform/awg_{}_waveform.png".format(awg_id))
+
+    print("Done.")
+    return
+
+
+if __name__ == "__main__":
+    logger = logging.getLogger(__name__)
+    handler = logging.StreamHandler()
+    handler.setLevel(LOG_LEVEL)
+    logger.setLevel(LOG_LEVEL)
+    logger.addHandler(handler)
+
+    main()